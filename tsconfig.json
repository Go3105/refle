{
    "compilerOptions": {
        "target": "ES2017",
        "lib": [
            "dom",
            "dom.iterable",
            "esnext"
        ],
        "allowJs": true,
        "skipLibCheck": true,
        "strict": false,
        "noEmit": true,
        "incremental": true,
        "module": "esnext",
        "esModuleInterop": true,
        "moduleResolution": "node",
        "resolveJsonModule": true,
        "isolatedModules": true,
        "jsx": "preserve",
        "plugins": [
            {
                "name": "next"
            }
        ],
        "strictNullChecks": true
    },
    "include": [
        "next-env.d.ts",
        ".next/types/**/*.ts",
        "**/*.ts",
        "**/*.tsx"
    ],
<<<<<<< HEAD
    "allowJs": true,
    "skipLibCheck": true,
    "strict": false,
    "noEmit": true,
    "incremental": true,
    "module": "esnext",
    "esModuleInterop": true,
    "moduleResolution": "node",
    "resolveJsonModule": true,
    "isolatedModules": true,
    "jsx": "preserve",
    "plugins": [
      {
        "name": "next"
      }
    ],
    "strictNullChecks": true,
    "baseUrl": ".",
    "paths": {
      "@/*": ["./*"]
    }
  },
  "include": [
    "next-env.d.ts",
    ".next/types/**/*.ts",
    "**/*.ts",
    "**/*.tsx"
  ],
  "exclude": [
    "app/node_modules"
  ]
=======
    "exclude": [
        "app/node_modules"
    ]
>>>>>>> 554f9be0
}<|MERGE_RESOLUTION|>--- conflicted
+++ resolved
@@ -30,7 +30,7 @@
         "**/*.ts",
         "**/*.tsx"
     ],
-<<<<<<< HEAD
+
     "allowJs": true,
     "skipLibCheck": true,
     "strict": false,
@@ -62,9 +62,4 @@
   "exclude": [
     "app/node_modules"
   ]
-=======
-    "exclude": [
-        "app/node_modules"
-    ]
->>>>>>> 554f9be0
-}+}
