--- conflicted
+++ resolved
@@ -5,12 +5,9 @@
 import Link from 'next/link';
 import AccountMenu from './components/AccountMenu';
 import { SignOutButton } from './components/SignOutButton';
-<<<<<<< HEAD
 // import { Player } from "@lottiefiles/react-lottie-player";
 import Microphoneicon from './components/ui/Microphoneicon';
-=======
 import UnifiedChatInterface from './components/UnifiedChatInterface';
->>>>>>> b04b00ad
 
 export default function Page() {
     const [showConversation, setShowConversation] = useState(false);
@@ -40,15 +37,6 @@
                     >
                         <Microphoneicon />
                     </button>
-<<<<<<< HEAD
-                    <Link
-                        href="/test"
-                        className="mt-4 px-8 py-4 rounded-lg bg-gray-100 font-serif hover:bg-gray-200 text-lg"
-                    >
-                        検証
-                    </Link>
-=======
->>>>>>> b04b00ad
                 </div>
             ) : (
                 // 統合されたチャットインターフェース
