import { NextRequest, NextResponse } from 'next/server';

export async function POST(request: NextRequest) {
<<<<<<< HEAD
    try {
        const { text, voiceId } = await request.json();
        console.log(`[text-to-speech] リクエスト受信:`, { text: text.substring(0, 50) + '...', voiceId });
=======
  try {
    const { text, voiceId } = await request.json();
    console.log(`[text-to-speech] リクエスト受信:`, { text: text.substring(0, 50) + '...', voiceId });
>>>>>>> 43d65f20

        if (!text) {
            return NextResponse.json({ error: 'テキストが必要です' }, { status: 400 });
        }

<<<<<<< HEAD
        // APIキーは環境変数から取得（.env.localに設定）
        const apiKey = process.env.ELEVEN_LABS_API_KEY;
        if (!apiKey) {
            console.error('[text-to-speech] APIキーが設定されていません');
            return NextResponse.json({ error: 'APIキーが設定されていません。.env.localファイルにELEVEN_LABS_API_KEYを設定してください。' }, { status: 500 });
        }

        const ttsOptions = {
            text,
            model_id: 'eleven_multilingual_v2',
            voice_settings: {
                stability: 0.5,
                similarity_boost: 0.75
            }
        };

        console.log('[text-to-speech] ElevenLabs APIリクエスト送信中...');
        // ElevenLabs APIを直接呼び出す
        const response = await fetch(`https://api.elevenlabs.io/v1/text-to-speech/${voiceId}`, {
            method: 'POST',
            headers: {
                'Content-Type': 'application/json',
                'xi-api-key': apiKey
            },
            body: JSON.stringify(ttsOptions)
        });
=======
    // APIキーは環境変数から取得（.env.localに設定）
    const apiKey = process.env.ELEVEN_LABS_API_KEY;
    if (!apiKey) {
      console.error('[text-to-speech] APIキーが設定されていません');
      return NextResponse.json({ error: 'APIキーが設定されていません。.env.localファイルにELEVEN_LABS_API_KEYを設定してください。' }, { status: 500 });
    }
>>>>>>> 43d65f20

        if (!response.ok) {
            const errorText = await response.text();
            console.error(`[text-to-speech] APIエラー: ${response.status}`, errorText);
            return NextResponse.json({
                error: `ElevenLabs APIエラー: ${response.status} ${response.statusText}`,
                details: errorText
            }, { status: response.status });
        }

<<<<<<< HEAD
        console.log('[text-to-speech] ElevenLabs API呼び出し成功');
        // 音声データを取得
        const audioData = await response.arrayBuffer();

        console.log('[text-to-speech] 音声データサイズ:', audioData.byteLength, 'バイト');
        // 音声データをクライアントに返す
        return new NextResponse(audioData, {
            status: 200,
            headers: {
                'Content-Type': 'audio/mpeg',
                'Cache-Control': 'max-age=3600'
            }
        });
    } catch (error) {
        console.error('[text-to-speech] 音声生成エラー:', error);
        return NextResponse.json({
            error: `音声生成に失敗しました: ${error.message || '不明なエラー'}`
        }, { status: 500 });
    }
=======
    console.log('[text-to-speech] ElevenLabs APIリクエスト送信中...');
    // ElevenLabs APIを直接呼び出す
    const response = await fetch(`https://api.elevenlabs.io/v1/text-to-speech/${voiceId}`, {
      method: 'POST',
      headers: {
        'Content-Type': 'application/json',
        'xi-api-key': apiKey
      },
      body: JSON.stringify(ttsOptions)
    });

    if (!response.ok) {
      const errorText = await response.text();
      console.error(`[text-to-speech] APIエラー: ${response.status}`, errorText);
      return NextResponse.json({ 
        error: `ElevenLabs APIエラー: ${response.status} ${response.statusText}`,
        details: errorText
      }, { status: response.status });
    }

    console.log('[text-to-speech] ElevenLabs API呼び出し成功');
    // 音声データを取得
    const audioData = await response.arrayBuffer();
    
    console.log('[text-to-speech] 音声データサイズ:', audioData.byteLength, 'バイト');
    // 音声データをクライアントに返す
    return new NextResponse(audioData, {
      status: 200,
      headers: {
        'Content-Type': 'audio/mpeg',
        'Cache-Control': 'max-age=3600'
      }
    });
  } catch (error) {
    console.error('[text-to-speech] 音声生成エラー:', error);
    return NextResponse.json({ 
      error: `音声生成に失敗しました: ${error.message || '不明なエラー'}` 
    }, { status: 500 });
  }
>>>>>>> 43d65f20
} <|MERGE_RESOLUTION|>--- conflicted
+++ resolved
@@ -1,21 +1,14 @@
 import { NextRequest, NextResponse } from 'next/server';
 
 export async function POST(request: NextRequest) {
-<<<<<<< HEAD
     try {
         const { text, voiceId } = await request.json();
-        console.log(`[text-to-speech] リクエスト受信:`, { text: text.substring(0, 50) + '...', voiceId });
-=======
-  try {
-    const { text, voiceId } = await request.json();
-    console.log(`[text-to-speech] リクエスト受信:`, { text: text.substring(0, 50) + '...', voiceId });
->>>>>>> 43d65f20
 
         if (!text) {
             return NextResponse.json({ error: 'テキストが必要です' }, { status: 400 });
         }
 
-<<<<<<< HEAD
+
         // APIキーは環境変数から取得（.env.localに設定）
         const apiKey = process.env.ELEVEN_LABS_API_KEY;
         if (!apiKey) {
@@ -42,14 +35,6 @@
             },
             body: JSON.stringify(ttsOptions)
         });
-=======
-    // APIキーは環境変数から取得（.env.localに設定）
-    const apiKey = process.env.ELEVEN_LABS_API_KEY;
-    if (!apiKey) {
-      console.error('[text-to-speech] APIキーが設定されていません');
-      return NextResponse.json({ error: 'APIキーが設定されていません。.env.localファイルにELEVEN_LABS_API_KEYを設定してください。' }, { status: 500 });
-    }
->>>>>>> 43d65f20
 
         if (!response.ok) {
             const errorText = await response.text();
@@ -60,7 +45,6 @@
             }, { status: response.status });
         }
 
-<<<<<<< HEAD
         console.log('[text-to-speech] ElevenLabs API呼び出し成功');
         // 音声データを取得
         const audioData = await response.arrayBuffer();
@@ -79,46 +63,4 @@
         return NextResponse.json({
             error: `音声生成に失敗しました: ${error.message || '不明なエラー'}`
         }, { status: 500 });
-    }
-=======
-    console.log('[text-to-speech] ElevenLabs APIリクエスト送信中...');
-    // ElevenLabs APIを直接呼び出す
-    const response = await fetch(`https://api.elevenlabs.io/v1/text-to-speech/${voiceId}`, {
-      method: 'POST',
-      headers: {
-        'Content-Type': 'application/json',
-        'xi-api-key': apiKey
-      },
-      body: JSON.stringify(ttsOptions)
-    });
-
-    if (!response.ok) {
-      const errorText = await response.text();
-      console.error(`[text-to-speech] APIエラー: ${response.status}`, errorText);
-      return NextResponse.json({ 
-        error: `ElevenLabs APIエラー: ${response.status} ${response.statusText}`,
-        details: errorText
-      }, { status: response.status });
-    }
-
-    console.log('[text-to-speech] ElevenLabs API呼び出し成功');
-    // 音声データを取得
-    const audioData = await response.arrayBuffer();
-    
-    console.log('[text-to-speech] 音声データサイズ:', audioData.byteLength, 'バイト');
-    // 音声データをクライアントに返す
-    return new NextResponse(audioData, {
-      status: 200,
-      headers: {
-        'Content-Type': 'audio/mpeg',
-        'Cache-Control': 'max-age=3600'
-      }
-    });
-  } catch (error) {
-    console.error('[text-to-speech] 音声生成エラー:', error);
-    return NextResponse.json({ 
-      error: `音声生成に失敗しました: ${error.message || '不明なエラー'}` 
-    }, { status: 500 });
-  }
->>>>>>> 43d65f20
-} +    }