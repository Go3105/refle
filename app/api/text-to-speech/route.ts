import { NextRequest, NextResponse } from 'next/server';

// 簡易的なキャッシュ（本番環境ではRedisなどのキャッシュサービスを検討）
const cache = new Map<string, ArrayBuffer>();

export async function POST(request: NextRequest) {
<<<<<<< HEAD
    try {
        const { text, voiceId } = await request.json();

        if (!text) {
            return NextResponse.json({ error: 'テキストが必要です' }, { status: 400 });
        }

        // APIキーは環境変数から取得（.env.localに設定）
        const apiKey = process.env.ELEVEN_LABS_API_KEY;
        if (!apiKey) {
            return NextResponse.json({ error: 'APIキーが設定されていません' }, { status: 500 });
        }

        const client = new ElevenLabsClient({
            apiKey
        });

        const ttsOptions = {
            text,
            model_id: 'eleven_multilingual_v2',
            voice_settings: {
                stability: 0.5,
                similarity_boost: 0.75
            }
        };

        // ElevenLabs APIにリクエストを送信
        const response = await fetch(`https://api.elevenlabs.io/v1/text-to-speech/${voiceId}`, {
            method: 'POST',
            headers: {
                'Content-Type': 'application/json',
                'xi-api-key': apiKey
            },
            body: JSON.stringify(ttsOptions)
        });

        if (!response.ok) {
            const errorText = await response.text();
            return NextResponse.json({ error: `APIリクエストが失敗しました: ${errorText}` }, { status: response.status });
        }

        // 音声データをクライアントに返す
        const audioData = await response.arrayBuffer();
        return new NextResponse(audioData, {
            status: 200,
            headers: {
                'Content-Type': 'audio/mpeg'
            }
        });
    } catch (error) {
        console.error('音声生成エラー:', error);
        return NextResponse.json({ error: '音声生成に失敗しました' }, { status: 500 });
    }
=======
  try {
    const { text, voiceId } = await request.json();
    console.log(`[text-to-speech] リクエスト受信: ${new Date().toISOString()}`, { text: text.substring(0, 50), voiceId });

    if (!text) {
      return NextResponse.json({ error: 'テキストが必要です' }, { status: 400 });
    }

    // キャッシュキーを生成
    const cacheKey = `${text}_${voiceId}`;
    
    // キャッシュにあればそれを返す
    if (cache.has(cacheKey)) {
      console.log(`[text-to-speech] キャッシュヒット: ${cacheKey.substring(0, 30)}...`);
      const cachedData = cache.get(cacheKey);
      return new NextResponse(cachedData, {
        status: 200,
        headers: {
          'Content-Type': 'audio/mpeg',
          'Cache-Control': 'max-age=3600'
        }
      });
    }

    // APIキーは環境変数から取得（.env.localに設定）
    const apiKey = process.env.ELEVEN_LABS_API_KEY;
    if (!apiKey) {
      return NextResponse.json({ error: 'APIキーが設定されていません' }, { status: 500 });
    }

    const ttsOptions = {
      text,
      model_id: 'eleven_multilingual_v2',
      voice_settings: {
        stability: 0.5,
        similarity_boost: 0.75
      }
    };

    console.log(`[text-to-speech] ElevenLabs APIリクエスト開始: ${new Date().toISOString()}`);
    // ElevenLabs APIにリクエストを送信
    const response = await fetch(`https://api.elevenlabs.io/v1/text-to-speech/${voiceId}`, {
      method: 'POST',
      headers: {
        'Content-Type': 'application/json',
        'xi-api-key': apiKey
      },
      body: JSON.stringify(ttsOptions)
    });

    if (!response.ok) {
      const errorText = await response.text();
      console.error(`[text-to-speech] APIエラー: ${response.status}`, errorText);
      return NextResponse.json({ error: `APIリクエストが失敗しました: ${errorText}` }, { status: response.status });
    }

    console.log(`[text-to-speech] ElevenLabs APIリクエスト完了: ${new Date().toISOString()}`);
    // 音声データを取得
    const audioData = await response.arrayBuffer();
    
    // キャッシュに保存（1時間程度の短いセッション用）
    cache.set(cacheKey, audioData);
    
    console.log(`[text-to-speech] レスポンス送信: ${new Date().toISOString()}, サイズ: ${audioData.byteLength}バイト`);
    return new NextResponse(audioData, {
      status: 200,
      headers: {
        'Content-Type': 'audio/mpeg',
        'Cache-Control': 'max-age=3600'
      }
    });
  } catch (error) {
    console.error('[text-to-speech] 音声生成エラー:', error);
    return NextResponse.json({ error: '音声生成に失敗しました' }, { status: 500 });
  }
>>>>>>> dbc927f3
} <|MERGE_RESOLUTION|>--- conflicted
+++ resolved
@@ -4,12 +4,28 @@
 const cache = new Map<string, ArrayBuffer>();
 
 export async function POST(request: NextRequest) {
-<<<<<<< HEAD
     try {
         const { text, voiceId } = await request.json();
+        console.log(`[text-to-speech] リクエスト受信: ${new Date().toISOString()}`, { text: text.substring(0, 50), voiceId });
 
         if (!text) {
             return NextResponse.json({ error: 'テキストが必要です' }, { status: 400 });
+        }
+
+        // キャッシュキーを生成
+        const cacheKey = `${text}_${voiceId}`;
+
+        // キャッシュにあればそれを返す
+        if (cache.has(cacheKey)) {
+            console.log(`[text-to-speech] キャッシュヒット: ${cacheKey.substring(0, 30)}...`);
+            const cachedData = cache.get(cacheKey);
+            return new NextResponse(cachedData, {
+                status: 200,
+                headers: {
+                    'Content-Type': 'audio/mpeg',
+                    'Cache-Control': 'max-age=3600'
+                }
+            });
         }
 
         // APIキーは環境変数から取得（.env.localに設定）
@@ -17,10 +33,6 @@
         if (!apiKey) {
             return NextResponse.json({ error: 'APIキーが設定されていません' }, { status: 500 });
         }
-
-        const client = new ElevenLabsClient({
-            apiKey
-        });
 
         const ttsOptions = {
             text,
@@ -31,6 +43,7 @@
             }
         };
 
+        console.log(`[text-to-speech] ElevenLabs APIリクエスト開始: ${new Date().toISOString()}`);
         // ElevenLabs APIにリクエストを送信
         const response = await fetch(`https://api.elevenlabs.io/v1/text-to-speech/${voiceId}`, {
             method: 'POST',
@@ -43,96 +56,27 @@
 
         if (!response.ok) {
             const errorText = await response.text();
+            console.error(`[text-to-speech] APIエラー: ${response.status}`, errorText);
             return NextResponse.json({ error: `APIリクエストが失敗しました: ${errorText}` }, { status: response.status });
         }
 
-        // 音声データをクライアントに返す
+        console.log(`[text-to-speech] ElevenLabs APIリクエスト完了: ${new Date().toISOString()}`);
+        // 音声データを取得
         const audioData = await response.arrayBuffer();
+
+        // キャッシュに保存（1時間程度の短いセッション用）
+        cache.set(cacheKey, audioData);
+
+        console.log(`[text-to-speech] レスポンス送信: ${new Date().toISOString()}, サイズ: ${audioData.byteLength}バイト`);
         return new NextResponse(audioData, {
             status: 200,
             headers: {
-                'Content-Type': 'audio/mpeg'
+                'Content-Type': 'audio/mpeg',
+                'Cache-Control': 'max-age=3600'
             }
         });
     } catch (error) {
-        console.error('音声生成エラー:', error);
+        console.error('[text-to-speech] 音声生成エラー:', error);
         return NextResponse.json({ error: '音声生成に失敗しました' }, { status: 500 });
     }
-=======
-  try {
-    const { text, voiceId } = await request.json();
-    console.log(`[text-to-speech] リクエスト受信: ${new Date().toISOString()}`, { text: text.substring(0, 50), voiceId });
-
-    if (!text) {
-      return NextResponse.json({ error: 'テキストが必要です' }, { status: 400 });
-    }
-
-    // キャッシュキーを生成
-    const cacheKey = `${text}_${voiceId}`;
-    
-    // キャッシュにあればそれを返す
-    if (cache.has(cacheKey)) {
-      console.log(`[text-to-speech] キャッシュヒット: ${cacheKey.substring(0, 30)}...`);
-      const cachedData = cache.get(cacheKey);
-      return new NextResponse(cachedData, {
-        status: 200,
-        headers: {
-          'Content-Type': 'audio/mpeg',
-          'Cache-Control': 'max-age=3600'
-        }
-      });
-    }
-
-    // APIキーは環境変数から取得（.env.localに設定）
-    const apiKey = process.env.ELEVEN_LABS_API_KEY;
-    if (!apiKey) {
-      return NextResponse.json({ error: 'APIキーが設定されていません' }, { status: 500 });
-    }
-
-    const ttsOptions = {
-      text,
-      model_id: 'eleven_multilingual_v2',
-      voice_settings: {
-        stability: 0.5,
-        similarity_boost: 0.75
-      }
-    };
-
-    console.log(`[text-to-speech] ElevenLabs APIリクエスト開始: ${new Date().toISOString()}`);
-    // ElevenLabs APIにリクエストを送信
-    const response = await fetch(`https://api.elevenlabs.io/v1/text-to-speech/${voiceId}`, {
-      method: 'POST',
-      headers: {
-        'Content-Type': 'application/json',
-        'xi-api-key': apiKey
-      },
-      body: JSON.stringify(ttsOptions)
-    });
-
-    if (!response.ok) {
-      const errorText = await response.text();
-      console.error(`[text-to-speech] APIエラー: ${response.status}`, errorText);
-      return NextResponse.json({ error: `APIリクエストが失敗しました: ${errorText}` }, { status: response.status });
-    }
-
-    console.log(`[text-to-speech] ElevenLabs APIリクエスト完了: ${new Date().toISOString()}`);
-    // 音声データを取得
-    const audioData = await response.arrayBuffer();
-    
-    // キャッシュに保存（1時間程度の短いセッション用）
-    cache.set(cacheKey, audioData);
-    
-    console.log(`[text-to-speech] レスポンス送信: ${new Date().toISOString()}, サイズ: ${audioData.byteLength}バイト`);
-    return new NextResponse(audioData, {
-      status: 200,
-      headers: {
-        'Content-Type': 'audio/mpeg',
-        'Cache-Control': 'max-age=3600'
-      }
-    });
-  } catch (error) {
-    console.error('[text-to-speech] 音声生成エラー:', error);
-    return NextResponse.json({ error: '音声生成に失敗しました' }, { status: 500 });
-  }
->>>>>>> dbc927f3
 } 