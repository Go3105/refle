/**
 * app/lib/prompts.ts
 * ===========================================
 * アプリケーション全体で使用するプロンプトテンプレートを定義するファイル
 * このファイルは、AIモデル（Gemini）向けのシステムプロンプトと初期メッセージを管理します。
 * Socket.IOサーバーからも参照され、一貫したプロンプト管理を実現します。
 */

/**
 * プロンプトテンプレートのインターフェース
 * AIとの会話における各メッセージの構造を定義します
 * 
 * @property role - メッセージの送信者（system:システム指示、user:ユーザー、assistant:AI）
 * @property content - メッセージの内容
 */
export interface PromptTemplate {
    role: 'system' | 'user' | 'assistant';
    content: string;
}

/**
 * メインのシステムプロンプト
 * AIモデルに対する基本的な指示を含み、会話の性質と方向性を決定します
 * このプロンプトは会話の最初に送信され、AIの応答スタイルや機能を設定します
 */
export const SYSTEM_PROMPT: PromptTemplate = {
<<<<<<< HEAD
  role: 'system',
  content: `プロの1on1コーチです。
ユーザーの一日の振り返りを手伝ってください。
=======
    role: 'system',
    content: `あなたは親しみやすい会話アシスタントです。

ユーザーの一日の振り返りを手伝い、共感と理解を示しながら話を聞いてください。
>>>>>>> 554f9be0
以下のガイドラインに従ってください：

1. ユーザーの感情に共感し、前向きなフィードバックを提供してください
2. 相手の言葉を引き出すための質問を続けてください
3. 一度に1〜2つの質問だけをしてください
4. ユーザーが話した内容に関連する質問をするようにしてください
5. 短く、自然な会話を心がけてください
6. 専門的な用語は避け、親しみやすい言葉で話してください
7. 常に日本語で応答してください

この会話はリアルタイム音声で行われるため、短く自然な応答を心がけてください。`
};

/**
 * デフォルトの初期メッセージ
 * ユーザーとの会話を開始するための最初のAIメッセージです
 * 会話の冒頭でAIから発せられ、ユーザーの応答を促します
 */
export const DEFAULT_WELCOME_MESSAGE = 'こんにちは、今日は何をしましたか？';

/**
 * 初期会話履歴を生成する関数
 * システムプロンプトと初期メッセージを含む会話の初期状態を作成します
 * 
 * @returns 初期会話履歴の配列（システムプロンプト＋初期AIメッセージ）
 */
export function createInitialConversationHistory(): PromptTemplate[] {
    return [
        SYSTEM_PROMPT,
        {
            role: 'assistant',
            content: DEFAULT_WELCOME_MESSAGE
        }
    ];
} <|MERGE_RESOLUTION|>--- conflicted
+++ resolved
@@ -24,16 +24,10 @@
  * このプロンプトは会話の最初に送信され、AIの応答スタイルや機能を設定します
  */
 export const SYSTEM_PROMPT: PromptTemplate = {
-<<<<<<< HEAD
+
   role: 'system',
   content: `プロの1on1コーチです。
 ユーザーの一日の振り返りを手伝ってください。
-=======
-    role: 'system',
-    content: `あなたは親しみやすい会話アシスタントです。
-
-ユーザーの一日の振り返りを手伝い、共感と理解を示しながら話を聞いてください。
->>>>>>> 554f9be0
 以下のガイドラインに従ってください：
 
 1. ユーザーの感情に共感し、前向きなフィードバックを提供してください
